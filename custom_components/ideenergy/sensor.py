--- conflicted
+++ resolved
@@ -138,21 +138,6 @@
         self._attr_device_class = SensorDeviceClass.ENERGY
         self._attr_state_class = SensorStateClass.TOTAL
         self._attr_native_unit_of_measurement = UnitOfEnergy.KILO_WATT_HOUR
-<<<<<<< HEAD
-
-    @property
-    def extra_state_attributes(self):
-        last_power_reading = (
-            self.coordinator.data[DATA_ATTR_MEASURE_INSTANT]
-            if self.coordinator.data
-            else None
-        )
-
-        return {
-            ATTR_LAST_POWER_READING: last_power_reading,
-        }
-=======
->>>>>>> d514b221
 
     @property
     def state(self):
@@ -198,9 +183,10 @@
 
         return {}
 
-class InstantConsumption(RestoreEntity, IDeEntity, SensorEntity):
-    I_DE_PLATFORM = PLATFORM
-    I_DE_ENTITY_NAME = "Instant Consumption"
+
+class InstantPowerDemand(RestoreEntity, IDeEntity, SensorEntity):
+    I_DE_PLATFORM = PLATFORM
+    I_DE_ENTITY_NAME = "Instant Power Demand"
     I_DE_DATA_SETS = [DataSetType.MEASURE]
 
     def __init__(self, *args, **kwargs):
@@ -227,13 +213,11 @@
         self.coordinator.update_internal_data(saved_data)
 
     async def async_get_last_state(self):
-
         state = await super().async_get_last_state()
 
         try:
             ret = {
                 DATA_ATTR_MEASURE_INSTANT: float(state.state),
-                ),
             }
             _LOGGER.debug(f"restore state: restored as {ret}")
             return ret
@@ -241,11 +225,9 @@
         except (AttributeError, TypeError, ValueError):
             _LOGGER.debug(f"restore state: discard state {state!r}")
 
-<<<<<<< HEAD
-=======
         return {}
 
->>>>>>> d514b221
+
 class HistoricalConsumption(
     StatisticsMixin, HistoricalSensorMixin, IDeEntity, SensorEntity
 ):
@@ -338,9 +320,9 @@
         AccumulatedConsumption(
             config_entry=config_entry, device_info=device_info, coordinator=coordinator
         ),
-        InstantConsumption(
-            config_entry=config_entry, device_info=device_info, coordinator=coordinator
-        ),    
+        InstantPowerDemand(
+            config_entry=config_entry, device_info=device_info, coordinator=coordinator
+        ),
         HistoricalConsumption(
             config_entry=config_entry, device_info=device_info, coordinator=coordinator
         ),
